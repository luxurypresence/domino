--- conflicted
+++ resolved
@@ -196,14 +196,9 @@
                 if point and point[0].payload:
                     if prop_id != property_id:
                         properties.append(point[0].payload)
-
-<<<<<<< HEAD
-            filters.sale_lease = initial_vector_result[0].payload.get('lp_sale_lease')
-=======
             # Apply filters to the properties
             if filters:
                 filters.sale_lease = initial_vector_result[0].payload.get('lp_sale_lease')
->>>>>>> 6da8b0b7
             filtered_results = self.apply_filters(properties, filters)
             logging.info("Top similar properties after filters:")
             for rank, prop in enumerate(filtered_results[:top_k], start=1):
