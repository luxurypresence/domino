--- conflicted
+++ resolved
@@ -76,13 +76,8 @@
                         logging.info(f"Property {prop['id']} excluded due to max_price filter.")
                         continue
                 elif 'list_price' in prop and prop.get('list_price'):
-<<<<<<< HEAD
-                    if filters.min_price > prop.get('list_price') or filters.max_price < prop.get('list_price'):
-                        logging.info(f"Property {prop['id']} excluded due to price filter.")
-=======
                     if ((filters.min_price and filters.min_price > prop.get('list_price')) or
                             (filters.max_price and filters.max_price < prop.get('list_price'))):
->>>>>>> 56e64a0a
                         continue
                 else:
                     logging.info(f"Property {prop['id']} excluded due to missing price information.")
@@ -115,12 +110,7 @@
                     continue
 
                 # Property type filtering
-<<<<<<< HEAD
-                if filters.property_type is not None and prop.get('property_type') != filters.property_type:
-                    logging.info(f"Property {prop['id']} excluded due to property_type filter.")
-=======
                 if filters.property_type is not None and prop.get('lp_property_type') != filters.property_type:
->>>>>>> 56e64a0a
                     continue
 
                 # Amenities filtering
@@ -172,12 +162,8 @@
             # Initialize a dictionary to store search results
             search_results = {}
 
-<<<<<<< HEAD
-            for key in ["location", "features"]:
-=======
             # Iterate through each vector collection (e.g., location, features, visual)
             for key in ["location", "features", ]: #"visual_1image" "visual". "location", "features",
->>>>>>> 56e64a0a
                 collection = f"{key}_vectors"
 
                 initial_vector_result = self.client.retrieve(
